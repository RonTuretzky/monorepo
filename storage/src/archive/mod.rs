--- conflicted
+++ resolved
@@ -162,17 +162,10 @@
     Journal(#[from] crate::journal::Error),
     #[error("record corrupted")]
     RecordCorrupted,
-<<<<<<< HEAD
-    #[error("duplicate key")]
-    DuplicateKey,
-    #[error("already pruned to section: {0}")]
-    AlreadyPrunedToSection(u64),
-=======
     #[error("duplicate index")]
     DuplicateIndex,
     #[error("already pruned to: {0}")]
     AlreadyPrunedTo(u64),
->>>>>>> 793d38e4
     #[error("invalid key length")]
     InvalidKeyLength,
     #[error("record too large")]
